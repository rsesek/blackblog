--- conflicted
+++ resolved
@@ -21,12 +21,7 @@
 <ul id="posts-list">
 {{range $_, $post := .Posts}}
   <li>
-<<<<<<< HEAD
     <a href="{{.CreateURL}}">
-      {{if .Date}}<span class="date">{{.Date}}</span>{{end}}
-=======
-    <a href="{{.URL}}">
->>>>>>> 9d8a1f09
       <span class="title">{{.Title}}</span>
       {{if .Date}}&mdash; <span class="date">{{.Date}}</span>{{end}}
     </a>
