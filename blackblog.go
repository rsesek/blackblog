//
// Blackblog
// Copyright 2012 Google Inc. All rights reserved.
//
// Licensed under the Apache License, Version 2.0 (the "License");
// you may not use this file except in compliance with the License.
// You may obtain a copy of the License at
//
//     http://www.apache.org/licenses/LICENSE-2.0
//
// Unless required by applicable law or agreed to in writing, software
// distributed under the License is distributed on an "AS IS" BASIS,
// WITHOUT WARRANTIES OR CONDITIONS OF ANY KIND, either express or implied.
// See the License for the specific language governing permissions and
// limitations under the License.
//

package main

import (
	"flag"
	"fmt"
	"os"
	"path"
	"strings"
)

var (
	flagSource    = flag.String("root", "", "The root directory of all Markdown posts")
	flagPort      = flag.String("port", "", "The port to bind to for running the standalone HTTP server")
	flagDest      = flag.String("dest", "", "The output directory for running in comiple mode")
	flagTemplates = flag.String("templates", "templates/", "The directory containing the Blackblog templates")
)

func main() {
	flag.Parse()

	if *flagSource == "" {
		fmt.Fprintf(os.Stderr, "No -root blog directory specified\n")
		os.Exit(1)
	}

	if *flagPort == "" && *flagDest == "" {
		fmt.Fprintf(os.Stderr, "No -port or -dest flag specified\n")
		os.Exit(2)
	}

	if *flagPort != "" {
		fmt.Fprintf(os.Stderr, "** SERVER NOT IMPLEMENTED **\n")
		os.Exit(-1)
	}

	posts := GetPostsInDirectory(*flagSource)

	renderTree, err := createRenderTree(posts)
	if err != nil {
		fmt.Fprintf(os.Stderr, "createRenderTree: %v\n", err)
		os.Exit(3)
	}

<<<<<<< HEAD
		fd, err := os.Create(filePath)
		if err != nil {
			fmt.Fprintf(os.Stderr, "Error creating output file: %v\n", err)
			continue
		}
		defer fd.Close()
		fd.Write(html)
=======
	if err := writeRenderTree(*flagDest, renderTree); err != nil {
		fmt.Fprintf(os.Stderr, "writeRenderTree: %v\n", err)
		os.Exit(3)
>>>>>>> 59a09dc3
	}

	index, err := CreateIndex(posts)
	var f *os.File
	if err == nil {
		f, err = os.Create(path.Join(*flagDest, "index.html"))
	}
	if err != nil {
		fmt.Fprintf(os.Stderr, "writing index: %v\n", err)
		os.Exit(3)
	}
	defer f.Close()
	f.Write(index)
}

// GetPostsInDirectory recursively examines the directory at the path and finds
// any Markdown (.md) files and returns the corresponding Post objects.
func GetPostsInDirectory(dirPath string) []*Post {
	fd, err := os.Open(dirPath)
	if err != nil {
		return nil
	}
	defer fd.Close()

	files, err := fd.Readdir(-1)
	if err != nil {
		return nil
	}

	var results []*Post
	for _, file := range files {
		filePath := path.Join(dirPath, file.Name())
		if file.IsDir() {
			subfiles := GetPostsInDirectory(filePath)
			if subfiles != nil {
				results = append(results, subfiles...)
			}
		} else if strings.HasSuffix(file.Name(), ".md") {
			if post, err := NewPostFromPath(filePath); post != nil && err == nil {
				results = append(results, post)
			}
		}
	}

	return results
}

<<<<<<< HEAD
// PostURLMap keys Post objects by their final URL.
type PostURLMap map[string]*Post

// SortPosts creates URLs for each Post and returns a map that links the URL to
// the post and a slice of the URLs in sorted order.
func SortPosts(posts []*Post) (postMap PostURLMap, sorted []string) {
	postMap = make(PostURLMap, len(posts))
	for _, post := range posts {
		url := post.CreateURL()
		postMap[url] = post
		sorted = append(sorted, url)
	}
	sort.Strings(sorted)
	return
}

// RenderPost runs the input source through the blackfriday library.
func RenderPost(post *Post, input []byte) []byte {
	tpl, err := getTemplate("post")
	if err != nil {
		return nil
	}

	content := blackfriday.Markdown(
		input,
		blackfriday.HtmlRenderer(
			blackfriday.HTML_USE_SMARTYPANTS|
				blackfriday.HTML_USE_XHTML|
				blackfriday.HTML_SMARTYPANTS_LATEX_DASHES,
			"",
			""),
		0)

	buf := bytes.NewBuffer([]byte{})
	tpl.Execute(buf, map[string]interface{}{
		"Post":    post,
		"Content": string(content),
	})

	result, err := wrapPage(buf.Bytes(), map[string]string{
		"Title":    post.Title,
		"RootPath": getRootPath(post.CreateURL()),
	})
	return result
}

func makeParentDirIfNecessary(dir string) {
	parent, _ := path.Split(dir)
	os.MkdirAll(parent, 0755)
}

// CreateIndex takes the sorted list of posts and generates HTML output listing
// each one.
func CreateIndex(filepath string, postMap PostURLMap, sortOrder []string) {
	tpl, err := getTemplate("index")
	if err != nil {
		fmt.Fprintf(os.Stderr, "Error creating index.html: %v\n", err)
	}

	posts := make([]map[string]string, len(sortOrder))
	for i, url := range sortOrder {
		posts[i] = map[string]string{
			"URL":   url,
			"Date":  postMap[url].Date,
			"Title": postMap[url].Title,
		}
	}

	buf := bytes.NewBuffer([]byte{})
	tpl.Execute(buf, map[string]interface{}{"Posts": posts})

	fd, err := os.Create(filepath)
	if err != nil {
		return
	}
	defer fd.Close()

	content, err := wrapPage(buf.Bytes(), map[string]string{
		"Title":    "Posts",
		"RootPath": "",
	})
	if err != nil {
		fmt.Fprintf(os.Stderr, "Error creating index.html: %v\n", err)
		return
	}
	fd.Write(content)
}

func wrapPage(content []byte, vars interface{}) ([]byte, error) {
	buf := bytes.NewBuffer([]byte{})

	header, err := getTemplate("header")
	if err != nil {
		return nil, err
	}

	footer, err := getTemplate("footer")
	if err != nil {
		return nil, err
	}

	header.Execute(buf, vars)
	buf.Write(content)
	footer.Execute(buf, vars)

	return buf.Bytes(), nil
}

func getTemplate(name string) (*template.Template, error) {
	name = path.Join(*flagTemplates, name+".html")
	file, err := ioutil.ReadFile(name)
	if err != nil {
		return nil, err
	}

	tpl := template.New(name)
	_, err = tpl.Parse(string(file))
	if err != nil {
		return nil, err
	}

	return tpl, nil
}

=======
>>>>>>> 59a09dc3
func getRootPath(name string) string {
	return strings.Repeat("../", strings.Count(name, "/"))
}<|MERGE_RESOLUTION|>--- conflicted
+++ resolved
@@ -58,19 +58,9 @@
 		os.Exit(3)
 	}
 
-<<<<<<< HEAD
-		fd, err := os.Create(filePath)
-		if err != nil {
-			fmt.Fprintf(os.Stderr, "Error creating output file: %v\n", err)
-			continue
-		}
-		defer fd.Close()
-		fd.Write(html)
-=======
 	if err := writeRenderTree(*flagDest, renderTree); err != nil {
 		fmt.Fprintf(os.Stderr, "writeRenderTree: %v\n", err)
 		os.Exit(3)
->>>>>>> 59a09dc3
 	}
 
 	index, err := CreateIndex(posts)
@@ -118,133 +108,6 @@
 	return results
 }
 
-<<<<<<< HEAD
-// PostURLMap keys Post objects by their final URL.
-type PostURLMap map[string]*Post
-
-// SortPosts creates URLs for each Post and returns a map that links the URL to
-// the post and a slice of the URLs in sorted order.
-func SortPosts(posts []*Post) (postMap PostURLMap, sorted []string) {
-	postMap = make(PostURLMap, len(posts))
-	for _, post := range posts {
-		url := post.CreateURL()
-		postMap[url] = post
-		sorted = append(sorted, url)
-	}
-	sort.Strings(sorted)
-	return
-}
-
-// RenderPost runs the input source through the blackfriday library.
-func RenderPost(post *Post, input []byte) []byte {
-	tpl, err := getTemplate("post")
-	if err != nil {
-		return nil
-	}
-
-	content := blackfriday.Markdown(
-		input,
-		blackfriday.HtmlRenderer(
-			blackfriday.HTML_USE_SMARTYPANTS|
-				blackfriday.HTML_USE_XHTML|
-				blackfriday.HTML_SMARTYPANTS_LATEX_DASHES,
-			"",
-			""),
-		0)
-
-	buf := bytes.NewBuffer([]byte{})
-	tpl.Execute(buf, map[string]interface{}{
-		"Post":    post,
-		"Content": string(content),
-	})
-
-	result, err := wrapPage(buf.Bytes(), map[string]string{
-		"Title":    post.Title,
-		"RootPath": getRootPath(post.CreateURL()),
-	})
-	return result
-}
-
-func makeParentDirIfNecessary(dir string) {
-	parent, _ := path.Split(dir)
-	os.MkdirAll(parent, 0755)
-}
-
-// CreateIndex takes the sorted list of posts and generates HTML output listing
-// each one.
-func CreateIndex(filepath string, postMap PostURLMap, sortOrder []string) {
-	tpl, err := getTemplate("index")
-	if err != nil {
-		fmt.Fprintf(os.Stderr, "Error creating index.html: %v\n", err)
-	}
-
-	posts := make([]map[string]string, len(sortOrder))
-	for i, url := range sortOrder {
-		posts[i] = map[string]string{
-			"URL":   url,
-			"Date":  postMap[url].Date,
-			"Title": postMap[url].Title,
-		}
-	}
-
-	buf := bytes.NewBuffer([]byte{})
-	tpl.Execute(buf, map[string]interface{}{"Posts": posts})
-
-	fd, err := os.Create(filepath)
-	if err != nil {
-		return
-	}
-	defer fd.Close()
-
-	content, err := wrapPage(buf.Bytes(), map[string]string{
-		"Title":    "Posts",
-		"RootPath": "",
-	})
-	if err != nil {
-		fmt.Fprintf(os.Stderr, "Error creating index.html: %v\n", err)
-		return
-	}
-	fd.Write(content)
-}
-
-func wrapPage(content []byte, vars interface{}) ([]byte, error) {
-	buf := bytes.NewBuffer([]byte{})
-
-	header, err := getTemplate("header")
-	if err != nil {
-		return nil, err
-	}
-
-	footer, err := getTemplate("footer")
-	if err != nil {
-		return nil, err
-	}
-
-	header.Execute(buf, vars)
-	buf.Write(content)
-	footer.Execute(buf, vars)
-
-	return buf.Bytes(), nil
-}
-
-func getTemplate(name string) (*template.Template, error) {
-	name = path.Join(*flagTemplates, name+".html")
-	file, err := ioutil.ReadFile(name)
-	if err != nil {
-		return nil, err
-	}
-
-	tpl := template.New(name)
-	_, err = tpl.Parse(string(file))
-	if err != nil {
-		return nil, err
-	}
-
-	return tpl, nil
-}
-
-=======
->>>>>>> 59a09dc3
 func getRootPath(name string) string {
 	return strings.Repeat("../", strings.Count(name, "/"))
 }