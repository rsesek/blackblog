--- conflicted
+++ resolved
@@ -52,16 +52,12 @@
 		}
 	}
 
-<<<<<<< HEAD
 	posts, err := GetPostsInDirectory(*flagSource)
 	if err != nil {
 		fmt.Fprintf(os.Stderr, "GetPostsInDirectory: %v\n", err)
 		os.Exit(3)
 	}
 
-=======
-	posts := GetPostsInDirectory(*flagSource)
->>>>>>> f37e26b9
 	renderTree, err := createRenderTree(posts)
 	if err != nil {
 		fmt.Fprintf(os.Stderr, "createRenderTree: %v\n", err)
